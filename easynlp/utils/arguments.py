--- conflicted
+++ resolved
@@ -254,15 +254,10 @@
                            'text2image_generation', 
                            'image2text_generation', 'image2text_generation_vqgan', 
                            'video2text_generation', 
-<<<<<<< HEAD
-                           'clip', 'wukong_clip',
-                           'machine_reading_comprehension','latent_diffusion',
-                           'open_domain_dialogue'
-=======
                            'clip', 'wukong_clip', 'clip4clip', 
                            'machine_reading_comprehension','latent_diffusion',
+                           'open_domain_dialogue',
                            'information_extraction'
->>>>>>> 89190f14
                        ],
                        help='name of the application')
 
