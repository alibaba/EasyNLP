# coding=utf-8
# Copyright (c) 2020 Alibaba PAI team.
#
# Licensed under the Apache License, Version 2.0 (the "License");
# you may not use this file except in compliance with the License.
# You may obtain a copy of the License at
#
#     http://www.apache.org/licenses/LICENSE-2.0
#
# Unless required by applicable law or agreed to in writing, software
# distributed under the License is distributed on an "AS IS" BASIS,
# WITHOUT WARRANTIES OR CONDITIONS OF ANY KIND, either express or implied.
# See the License for the specific language governing permissions and
# limitations under the License.
"""EasyNLP arguments."""

import argparse
import importlib
import os
import torch
import json

try:
    import deepspeed
except:
    print('NOTE: if you wish to use GLM models, please refer to EasyNLP/examples/appzoo_tutorials/sequence_generation/README.md!')

def is_torchx_available():
    return importlib.util.find_spec('torchacc') is not None


def _ensure_var_is_initialized(var, name):
    """Make sure the input variable is not None."""
    assert var is not None, '{} is not initialized.'.format(name)


def parse_args(extra_args_provider=None,
               defaults={},
               ignore_unknown_args=False) -> argparse.ArgumentParser:
    """Parse all arguments."""
    parser = argparse.ArgumentParser(description='EasyNLP Arguments',
                                     allow_abbrev=False)

    # Standard arguments.
    parser = _add_easynlp_args(parser)

    try:
        # Add megatron arguments
        import deepspeed
        parser = add_model_config_args(parser)
        parser = add_fp16_config_args(parser)
        parser = add_training_args(parser)
        parser = add_evaluation_args(parser)
        parser = add_text_generate_args(parser)
        parser = add_data_args(parser)
        parser = add_finetune_config_args(parser)
    except:
        pass

    # Custom arguments.
    if extra_args_provider is not None:
        parser = extra_args_provider(parser)

    # Parse.
    args, unparsed = parser.parse_known_args()
    
    print('The following parameters are not recognized:', unparsed)

    # Distributed args.
    args.rank = int(os.getenv('RANK', '0'))
    args.world_size = int(os.getenv('WORLD_SIZE', '1'))

    # Set input defaults.
    for key in defaults:
        # For default to be valid, it should not be provided in the
        # arguments that are passed to the program. We check this by
        # ensuring the arg is set to None.
        if getattr(args, key) is not None:
            if args.rank == 0:
                print(
                    'WARNING: overriding default arguments for {key}:{v} with {key}:{v2}'
                    .format(key=key, v=defaults[key], v2=getattr(args, key)),
                    flush=True)
        else:
            setattr(args, key, defaults[key])

    assert args.mode is not None

    # Batch size.
    assert args.micro_batch_size is not None
    assert args.micro_batch_size > 0

    if args.tables is not None and 'odps://' in args.tables:
        args.read_odps = True
    else:
        args.read_odps = False

    args.n_gpu = args.worker_gpu if args.worker_gpu > 0 else 0
    if is_torchx_available():
        args.n_gpu = 0
    else:
        args.n_gpu = args.world_size if torch.cuda.is_available() else 0
        
    args.n_cpu = args.worker_cpu if args.worker_cpu > 0 else 1
    if args.rank == 0:
        args.is_master_node = True
    else:
        args.is_master_node = False
    _print_args(args)
    return args


def parse_args_for_cli(extra_args_provider=None,
                       defaults={},
                       ignore_unknown_args=False):
    """Parse all arguments."""
    parser = argparse.ArgumentParser(description='EasyNLP CLI Arguments',
                                     allow_abbrev=False)

    # Standard arguments.
    parser = _add_easynlp_args(parser)

    try:
        import deepspeed
        # Add megatron arguments
        parser = add_model_config_args(parser)
        parser = add_fp16_config_args(parser)
        parser = add_training_args(parser)
        parser = add_evaluation_args(parser)
        parser = add_text_generate_args(parser)
        parser = add_data_args(parser)
        parser = add_finetune_config_args(parser)

        # Include DeepSpeed configuration arguments
        parser = deepspeed.add_config_arguments(parser)
    except:
        pass

    # # Parse.
    # if ignore_unknown_args:
    #     args, _ = parser.parse_known_args()
    # else:
    #     args = parser.parse_args()

    # Parse.
    args, unparsed = parser.parse_known_args()
    
    print('The following parameters are not recognized:', unparsed)

    args.rank = int(os.getenv('RANK', '0'))
    # _print_args_cli(args)
    return args


def _print_args(args):
    """Print arguments."""
    if args.rank == 0:
        print('------------------------ arguments ------------------------',
              flush=True)
        str_list = []
        for arg in vars(args):
            dots = '.' * (48 - len(arg))
            str_list.append('  {} {} {}'.format(arg, dots, getattr(args, arg)))
        for arg in sorted(str_list, key=lambda x: x.lower()):
            print(arg, flush=True)
        print('-------------------- end of arguments ---------------------',
              flush=True)


def _print_args_cli(args):
    """Print arguments."""
    if args.rank == 0:
        print(
            '------------------------ cli arguments ------------------------',
            flush=True)
        str_list = []
        for arg in vars(args):
            dots = '.' * (48 - len(arg))
            str_list.append('  {} {} {}'.format(arg, dots, getattr(args, arg)))
        for arg in sorted(str_list, key=lambda x: x.lower()):
            print(arg, flush=True)
        print(
            '-------------------- end of cli arguments ---------------------',
            flush=True)


def _check_arg_is_not_none(args, arg):
    assert getattr(args, arg) is not None, '{} argument is None'.format(arg)


def _add_easynlp_args(parser: argparse.ArgumentParser):
    group = parser.add_argument_group(title='EasyNLP')

    group.add_argument('--random_seed',
                       type=int,
                       default=1234,
                       help='Random seed used for python, numpy, '
                       'pytorch, and cuda.')

    group.add_argument('--mode',
                       default='train',
                       type=str,
                       choices=['train', 'evaluate', 'predict'],
                       help='The mode of easynlp')

    group.add_argument('--user_script',
                       default=None,
                       type=str,
                       help='The scripts to run with easynlp')

    group.add_argument('--user_entry_file',
                       default=None,
                       type=str,
                       help='The entry file of the scripts')

    group.add_argument('--tables',
                       default=None,
                       type=str,
                       help='The input table, '
                       '`train_file`,`valid_file` if mode=`train`;'
                       '`valid_file` if mode=`evaluate`')

    group.add_argument(
        '--user_defined_parameters',
        default=None,
        type=str,
        help='user_defined_parameters specified by -DuserDefinedParameters')

    group.add_argument('--skip_first_line',
                       action='store_true',
                       help='Whether to skip the first line in data files.')

    group.add_argument('--outputs',
                       default=None,
                       type=str,
                       help='The output table, '
                       'output prediction file')

    group.add_argument('--buckets', type=str, default=None, help='Oss buckets')

    group.add_argument('--odps_config',
                       type=str,
                       default=None,
                       help='Config file path of odps')

    group.add_argument('--app_name',
                       default='text_classify',
                       type=str,
                       choices=[
                           'text_classify', 'text_classify_multi_label',
                           'text_match', 'text_match_two_tower',
                           'vectorization', 'language_modeling',
                           'sequence_labeling', 'data_augmentation',
                           'sequence_generation', 'geep_classify',
                           'text2image_generation', 
                           'image2text_generation', 'image2text_generation_vqgan', 
                           'video2text_generation', 
<<<<<<< HEAD
                           'clip', 'clip4clip', 'wukong',
                           'machine_reading_comprehension','latent_diffusion'
=======
                           'clip', 'wukong_clip',
                           'machine_reading_comprehension','latent_diffusion',
                           'information_extraction'
>>>>>>> f0ea2719
                       ],
                       help='name of the application')

    group.add_argument('--distributed_backend',
                       default='nccl',
                       choices=['nccl', 'gloo'],
                       help='Which backend to use for distributed training.')

    group.add_argument('--sequence_length',
                       type=int,
                       default=16,
                       help='Maximum sequence length to process.')

    group.add_argument(
        '--micro_batch_size',
        '--train_batch_size',
        type=int,
        default=2,
        help='Batch size per model instance (local batch size). '
        'Global batch size is local batch size times data '
        'parallel size times number of micro batches.')

    group.add_argument('--local_rank',
                       type=int,
                       default=None,
                       help='local rank passed from distributed launcher.')

    group.add_argument('--checkpoint_dir',
                       '--checkpoint_path',
                       default=None,
                       type=str,
                       help='The model checkpoint dir.')

    group.add_argument('--modelzoo_base_dir',
                       default='',
                       type=str,
                       required=False,
                       help='The Base directories of modelzoo')

    group.add_argument('--do_lower_case',
                       action='store_true',
                       help='Set this flag if you are using an uncased model.')

    group.add_argument('--epoch_num',
                       default=3,
                       type=int,
                       help='Total number of training epochs to perform.')

    group.add_argument('--save_checkpoint_steps', type=int, default=None)

    group.add_argument('--save_all_checkpoints',
                       action='store_true',
                       help='Whether to save all checkpoints per eval steps.')

    group.add_argument('--learning_rate',
                       default=5e-5,
                       type=float,
                       help='The initial learning rate for Adam.')

    group.add_argument('--weight_decay',
                       '--wd',
                       default=1e-4,
                       type=float,
                       metavar='W',
                       help='weight decay')

    group.add_argument('--max_grad_norm',
                       '--mn',
                       default=1.0,
                       type=float,
                       help='Max grad norm')

    group.add_argument('--optimizer_type',
                       '--optimizer',
                       default='AdamW',
                       type=str,
                       choices=[
                           'BertAdam', 'Adam',
                           'AdamW', 'SGD',
                       ],
                       help='name of the optimizer')

    group.add_argument(
        '--warmup_proportion',
        default=0.1,
        type=float,
        help=
        'Proportion of training to perform linear learning rate warmup for. '
        'E.g., 0.1 = 10%% of training.')
    group.add_argument('--logging_steps',
                       default=100,
                       type=int,
                       help='logging steps while training')
    group.add_argument(
        '--gradient_accumulation_steps',
        type=int,
        default=1,
        help=
        'Number of updates steps to accumulate before performing a backward/update pass.'
    )

    group.add_argument('--resume_from_checkpoint',
                       type=str,
                       default=None,
                       help='Resume training process from checkpoint')

    group.add_argument('--export_tf_checkpoint_type',
                       type=str,
                       default='easytransfer',
                       choices=['easytransfer', 'google', 'none'],
                       help='Which type of checkpoint you want to export')

    group.add_argument('--input_schema',
                       type=str,
                       default=None,
                       help='Only for csv data, the schema of input table')
    group.add_argument('--first_sequence',
                       type=str,
                       default=None,
                       help='Which column is the first sequence mapping to')
    group.add_argument('--second_sequence',
                       type=str,
                       default=None,
                       help='Which column is the second sequence mapping to')
    group.add_argument('--label_name',
                       type=str,
                       default=None,
                       help='Which column is the label mapping to')
    group.add_argument('--label_enumerate_values',
                       type=str,
                       default=None,
                       help='Which column is the label mapping to')
    group.add_argument('--output_schema',
                       type=str,
                       default='',
                       help='The schema of the output results')
    group.add_argument('--append_cols',
                       type=str,
                       default=None,
                       help='The schema of the output results')

    group.add_argument('--predict_slice_size',
                       default=4096,
                       type=int,
                       help='Predict slice size')
    group.add_argument('--predict_queue_size',
                       default=1024,
                       type=int,
                       help='Predict queue size')
    group.add_argument('--predict_thread_num',
                       default=2,
                       type=int,
                       help='Predict Thread num')
    group.add_argument('--predict_table_read_thread_num',
                       default=16,
                       type=int,
                       help='Predict Table Read Thread Num')
    group.add_argument('--restore_works_dir',
                       default='./.easynlp_predict_restore_works_dir',
                       type=str,
                       help='(for PAI-TF fail-over)')
    group.add_argument('--ps_hosts',
                       default='',
                       type=str,
                       help='PS hosts (for PAI-TF)')
    group.add_argument('--chief_hosts',
                       default='',
                       type=str,
                       help='Chief hosts (for PAI-TF)')
    group.add_argument('--job_name',
                       default=None,
                       type=str,
                       help='Name of the job (for PAI-TF)')
    group.add_argument('--task_index',
                       default=0,
                       type=int,
                       help='Index of the task (for PAI-TF)')
    group.add_argument('--task_count',
                       default=1,
                       type=int,
                       help='Number of the task (for PAI-TF)')
    group.add_argument('--is_chief',
                       default='',
                       type=str,
                       help='is chief (for PAI-TF)')
    group.add_argument('--worker_count',
                       default=1,
                       type=int,
                       help='Count of workers/servers')
    group.add_argument('--worker_gpu',
                       default=-1,
                       type=int,
                       help='Count of GPUs in each worker')
    group.add_argument('--worker_cpu',
                       default=-1,
                       type=int,
                       help='Count of CPUs in each worker')
    group.add_argument('--master_port',
                       default=23456,
                       type=int,
                       help='Port of master node')
    group.add_argument('--worker_hosts',
                       default=None,
                       type=str,
                       help='Worker hosts (for PAI-TF)')
    group.add_argument('--use_amp',
                       action='store_true',
                       help='Enable amp, default value is False')
    group.add_argument('--use_torchacc',
                       action='store_true',
                       help='Enable torchacc, default value is False')
    group.add_argument('--data_threads',
                       default=10,
                       type=int,
                       help='Count of CPUs to process data')
    group.add_argument('--mg_model',
                       action='store_true',
                       help='Use pretrained models trained with Megatron and Deepspeed')
    return parser


def add_model_config_args(parser):
    """Model arguments"""

    group = parser.add_argument_group('model', 'model configuration')

    group.add_argument('--transformer-xl', action='store_true', help='use transformer-xl for training')
    group.add_argument('--pretrained-bert', action='store_true',
                       help='use a pretrained bert-large-uncased model instead'
                            'of initializing from scratch. See '
                            '--tokenizer-model-type to specify which pretrained '
                            'BERT model to use')
    group.add_argument('--encoder-decoder', action='store_true',
                       help="use the encoder-decoder architecture for blocklm")
    group.add_argument('--attention-dropout', type=float, default=0.1,
                       help='dropout probability for attention weights')
    group.add_argument('--num-attention-heads', type=int, default=16,
                       help='num of transformer attention heads')
    group.add_argument('--hidden-size', type=int, default=1024,
                       help='tansformer hidden size')
    group.add_argument('--intermediate-size', type=int, default=None,
                       help='transformer embedding dimension for FFN'
                            'set to 4*`--hidden-size` if it is None')
    group.add_argument('--num-layers', type=int, default=24,
                       help='num decoder layers')
    group.add_argument('--layernorm-epsilon', type=float, default=1e-5,
                       help='layer norm epsilon')
    group.add_argument('--hidden-dropout', type=float, default=0.1,
                       help='dropout probability for hidden state transformer')
    group.add_argument('--output-dropout', type=float, default=0.1,
                       help='dropout probability for pooled output')
    group.add_argument('--max-position-embeddings', type=int, default=512,
                       help='maximum number of position embeddings to use')
    group.add_argument('--vocab-size', type=int, default=30522,
                       help='vocab size to use for non-character-level '
                            'tokenization. This value will only be used when '
                            'creating a tokenizer')
    group.add_argument('--deep-init', action='store_true',
                       help='initialize bert model similar to gpt2 model.'
                            'scales initialization of projection layers by a '
                            'factor of 1/sqrt(2N). Necessary to train bert '
                            'models larger than BERT-Large.')
    group.add_argument('--make-vocab-size-divisible-by', type=int, default=128,
                       help='Pad the vocab size to be divisible by this value.'
                            'This is added for computational efficieny reasons.')
    group.add_argument('--cpu-optimizer', action='store_true',
                       help='Run optimizer on CPU')
    group.add_argument('--cpu_torch_adam', action='store_true',
                       help='Use Torch Adam as optimizer on CPU.')

    return parser


def add_fp16_config_args(parser):
    """Mixed precision arguments."""

    group = parser.add_argument_group('fp16', 'fp16 configurations')

    group.add_argument('--fp16', action='store_true',
                       help='Run model in fp16 mode')
    group.add_argument('--fp32-embedding', action='store_true',
                       help='embedding in fp32')
    group.add_argument('--fp32-layernorm', action='store_true',
                       help='layer norm in fp32')
    group.add_argument('--fp32-tokentypes', action='store_true',
                       help='embedding token types in fp32')
    group.add_argument('--fp32-allreduce', action='store_true',
                       help='all-reduce in fp32')
    group.add_argument('--hysteresis', type=int, default=2,
                       help='hysteresis for dynamic loss scaling')
    group.add_argument('--loss-scale', type=float, default=None,
                       help='Static loss scaling, positive power of 2 '
                            'values can improve fp16 convergence. If None, dynamic'
                            'loss scaling is used.')
    group.add_argument('--loss-scale-window', type=float, default=1000,
                       help='Window over which to raise/lower dynamic scale')
    group.add_argument('--min-scale', type=float, default=1,
                       help='Minimum loss scale for dynamic loss scale')
    group.add_argument('--attention-scale', type=float, default=1.0)
    return parser


def add_training_args(parser):
    """Training arguments."""

    group = parser.add_argument_group('train', 'training configurations')

    group.add_argument('--experiment-name', type=str, default="glm-356M",
                       help="The experiment name for summary and checkpoint")
    group.add_argument('--batch-size', type=int, default=4,
                       help='Data Loader batch size')
    group.add_argument('--gradient-accumulation-steps', type=int, default=1,
                       help='Data Loader batch size')
    # group.add_argument('--weight-decay', type=float, default=0.01,
    #                    help='weight decay coefficient for L2 regularization')
    group.add_argument('--checkpoint-activations', action='store_true',
                       help='checkpoint activation to allow for training '
                            'with larger models and sequences')
    group.add_argument('--checkpoint-num-layers', type=int, default=1,
                       help='chunk size (number of layers) for checkpointing')
    group.add_argument('--deepspeed-activation-checkpointing', action='store_true',
                       help='uses activation checkpointing from deepspeed')
    group.add_argument('--epochs', type=int, default=None,
                       help='Number of finetunning epochs. Zero results in evaluation only.')
    group.add_argument('--clip-grad', type=float, default=1.0,
                       help='gradient clipping')
    group.add_argument('--train-iters', type=int, default=0,
                       help='total number of iterations to train over all training runs')
    group.add_argument('--label-smoothing', type=float, default=0.0)
    group.add_argument('--log-interval', type=int, default=100,
                       help='report interval')
    group.add_argument('--summary-dir', type=str, default="", help="The directory to store the summary")
    group.add_argument('--seed', type=int, default=1234, help='random seed')
    # Batch producer arguments
    group.add_argument('--reset-position-ids', action='store_true',
                       help='Reset posistion ids after end-of-document token.')
    group.add_argument('--reset-attention-mask', action='store_true',
                       help='Reset self attention maske after '
                            'end-of-document token.')

    # Learning rate.
    group.add_argument('--lr-decay-iters', type=int, default=None,
                       help='number of iterations to decay LR over,'
                            ' If None defaults to `--train-iters`*`--epochs`')
    group.add_argument('--lr-decay-style', type=str, default='linear',
                       choices=['constant', 'linear', 'cosine', 'exponential'],
                       help='learning rate decay function')
    group.add_argument('--lr-decay-ratio', type=float, default=0.1)
    group.add_argument('--lr', type=float, default=1.0e-4,
                       help='initial learning rate')
    group.add_argument('--warmup', type=float, default=0.01,
                       help='percentage of data to warmup on (.01 = 1% of all '
                            'training iters). Default 0.01')
    group.add_argument('--switch-linear', action='store_true', help="Switch to linear decay for cosine decay")
    # model checkpointing
    group.add_argument('--save', type=str, default=None,
                       help='Output directory to save checkpoints to.')
    group.add_argument('--new-save-directory', action='store_true')
    group.add_argument('--save-epoch', type=int, default=1,
                       help='number of epochs between saves')
    group.add_argument('--save-interval', type=int, default=5000,
                       help='number of iterations between saves')
    group.add_argument('--no-save-optim', action='store_true',
                       help='Do not save current optimizer.')
    group.add_argument('--no-save-rng', action='store_true',
                       help='Do not save current rng state.')
    group.add_argument('--load', type=str, default=None,
                       help='Path to a directory containing a model checkpoint.')
    group.add_argument('--no-load-optim', action='store_true',
                       help='Do not load optimizer when loading checkpoint.')
    group.add_argument('--no-load-rng', action='store_true',
                       help='Do not load rng state when loading checkpoint.')
    group.add_argument('--no-load-lr-scheduler', action='store_true',
                       help='Do not load lr scheduler when loading checkpoint.')
    group.add_argument('--no-deepspeed-load', action='store_true', help='Not use deepspeed when loading checkpoint')
    group.add_argument('--finetune', action='store_true',
                       help='Load model for finetuning. Do not load optimizer '
                            'or rng state from checkpoint and set iteration to 0. '
                            'Assumed when loading a release checkpoint.')
    group.add_argument('--resume-dataloader', action='store_true',
                       help='Resume the dataloader when resuming training. '
                            'Does not apply to tfrecords dataloader, try resuming'
                            'with a different seed in this case.')
    # distributed training args

    # group.add_argument('--distributed-backend', default='nccl',
    #                    help='which backend to use for distributed training. One of [gloo, nccl]',
    #                    choices=['nccl', 'gloo'])

    group.add_argument('--DDP-impl', default='torch', choices=['local', 'torch', 'none'],
                       help='which DistributedDataParallel implementation to use.')

    # group.add_argument('--local_rank', type=int, default=None,
    #                    help='local rank passed from distributed launcher')
    # BlockLM training args
    group.add_argument('--block-lm', action='store_true', help="whether use the BlockLM pre-training")
    group.add_argument('--masked-lm', action='store_true', help='whether to use the mlm objective')
    group.add_argument('--bert-prob', type=float, default=0.5)
    group.add_argument('--gpt-infill-prob', type=float, default=0.5)
    group.add_argument('--gpt-min-ratio', type=float, default=0.5)
    group.add_argument('--gap-sentence-prob', type=float, default=0.0)
    group.add_argument('--gap-sentence-ratio', type=float, default=0.15)
    group.add_argument('--avg-block-length', type=int, default=3)
    group.add_argument('--short-seq-prob', type=float, default=0.0)
    group.add_argument('--single-span-prob', type=float, default=0.0)
    group.add_argument('--task-mask', action='store_true', help="Use different mask for generation and blank filling")
    group.add_argument('--no-shuffle-block', action='store_true', help="not shuffle the blocks when filling the blank")
    group.add_argument('--no-block-position', action='store_true',
                       help='Use (rough) absolute positions instead of block positions')
    group.add_argument('--sentinel-token', action='store_true',
                       help="Use sentinel (mask) tokens to replace 2d position encoding")
    group.add_argument('--block-mask-prob', type=float, default=0.0)
    group.add_argument('--context-mask-ratio', type=float, default=0.0)
    group.add_argument('--random-position', action='store_true',
                       help="Use random start position to cover all the position embeddings")
    return parser


def add_evaluation_args(parser):
    """Evaluation arguments."""

    group = parser.add_argument_group('validation', 'validation configurations')

    group.add_argument('--eval-batch-size', type=int, default=None,
                       help='Data Loader batch size for evaluation datasets.'
                            'Defaults to `--batch-size`')
    group.add_argument('--eval-iters', type=int, default=100,
                       help='number of iterations to run for evaluation'
                            'validation/test for')
    group.add_argument('--eval-interval', type=int, default=1000,
                       help='interval between running evaluation on validation set')
    group.add_argument('--eval-epoch', type=int, default=1,
                       help='epoch between running evaluation on validation set')
    group.add_argument('--eval-seq-length', type=int, default=None,
                       help='Maximum sequence length to process for '
                            'evaluation. Defaults to `--seq-length`')
    group.add_argument('--eval-max-preds-per-seq', type=int, default=None,
                       help='Maximum number of predictions to use for '
                            'evaluation. Defaults to '
                            'math.ceil(`--eval-seq-length`*.15/10)*10')
    group.add_argument('--overlapping-eval', type=int, default=32)

    return parser


def add_text_generate_args(parser):
    """Text generate arguments."""

    group = parser.add_argument_group('Text generation', 'configurations')
    group.add_argument("--temperature", type=float, default=1.0)
    group.add_argument("--top_p", type=float, default=0.0)
    group.add_argument("--top_k", type=int, default=0)
    group.add_argument("--out-seq-length", type=int, default=256)
    group.add_argument("--num-beams", type=int, default=1)
    group.add_argument("--length-penalty", type=float, default=0.0)
    group.add_argument("--no-repeat-ngram-size", type=int, default=0)
    group.add_argument("--min-tgt-length", type=int, default=0)
    group.add_argument("--select-topk", action='store_true')
    group.add_argument("--blank-maskratio", type=float, default=0.1)
    return parser


def add_data_args(parser):
    """Train/valid/test data arguments."""

    group = parser.add_argument_group('data', 'data configurations')

    group.add_argument('--model-parallel-size', type=int, default=1,
                       help='size of the model parallel.')
    group.add_argument('--shuffle', action='store_true',
                       help='Shuffle data. Shuffling is deterministic '
                            'based on seed and current epoch.')
    group.add_argument('--filter-english', action='store_true')
    group.add_argument('--train-data', nargs='+', default=None,
                       help='Whitespace separated filenames or corpora names '
                            'for training.')
    group.add_argument('--valid-data', nargs='*', default=None,
                       help="""Filename for validation data.""")
    group.add_argument('--test-data', nargs='*', default=None,
                       help="""Filename for testing""")
    group.add_argument('--data-dir', type=str, default='./', help="The data path to all the data files")
    group.add_argument('--input-data-sizes-file', type=str, default='sizes.txt',
                       help='the filename containing all the shards sizes')

    group.add_argument('--delim', default=',',
                       help='delimiter used to parse csv data files')
    group.add_argument('--text-key', default='sentence',
                       help='key to use to extract text from json/csv')
    group.add_argument('--eval-text-key', default=None,
                       help='key to use to extract text from '
                            'json/csv evaluation datasets')
    group.add_argument('--split', default='1000,1,1',
                       help='comma-separated list of proportions for training,'
                            ' validation, and test split')

    group.add_argument('--no-lazy-loader', action='store_true',
                       help='whether to lazy read the data set')
    group.add_argument('--half-lazy-loader', action='store_true')
    group.add_argument('--loader-scatter', type=int, default=None, help='Number of scatters to use for dataloaders')
    group.add_argument('--loose-json', action='store_true',
                       help='Use loose json (one json-formatted string per '
                            'newline), instead of tight json (data file is one '
                            'json string)')
    group.add_argument('--presplit-sentences', action='store_true',
                       help='Dataset content consists of documents where '
                            'each document consists of newline separated sentences')
    group.add_argument('--num-workers', type=int, default=2,
                       help="""Number of workers to use for dataloading""")
    group.add_argument('--tokenizer-model-type', type=str,
                       default=None,
                       help="Model type to use for sentencepiece tokenization \
                       (one of ['bpe', 'char', 'unigram', 'word']) or \
                       bert vocab to use for BertWordPieceTokenizer (one of \
                       ['bert-large-uncased', 'bert-large-cased', etc.])")
    group.add_argument('--tokenizer-path', type=str, default='tokenizer.model',
                       help='path used to save/load sentencepiece tokenization '
                            'models')
    group.add_argument('--tokenizer-type', type=str,
                       default='ChineseSPTokenizer',
                       choices=['CharacterLevelTokenizer',
                                'SentencePieceTokenizer',
                                'BertWordPieceTokenizer',
                                'GPT2BPETokenizer',
                                'ChineseSPTokenizer'],
                       help='what type of tokenizer to use')
    group.add_argument('--fix-command-token', action='store_true')
    group.add_argument('--no-pre-tokenize', action='store_true')
    group.add_argument("--cache-dir", default=None, type=str,
                       help="Where to store pre-trained BERT downloads")
    group.add_argument('--use-tfrecords', action='store_true',
                       help='load `--train-data`, `--valid-data`, '
                            '`--test-data` from BERT tf records instead of '
                            'normal data pipeline')
    group.add_argument('--seq-length', type=int, default=512,
                       help="Maximum sequence length to process")
    group.add_argument('--mem-length', type=int, default=0,
                       help="The memory length to preserve")
    group.add_argument('--max-preds-per-seq', type=int, default=None,
                       help='Maximum number of predictions to use per sequence.'
                            'Defaults to math.ceil(`--seq-length`*.15/10)*10.'
                            'MUST BE SPECIFIED IF `--use-tfrecords` is True.')
    group.add_argument('--non-sentence-start', type=float, default=0.0)
    group.add_argument('--sample-one-document', action='store_true', help='only sample one document in one sample')
    group.add_argument('--load-splits', type=str, default=None, help="The path to load split indices from")
    group.add_argument('--save-splits', type=str, default=None, help="The path to save split indices to")
    group.add_argument('--save-test-data', type=str, default=None, help="The path to save the test data")
    group.add_argument('--multi-task-data', nargs='*', default=None,
                       help="Downsteam task names for multi-task pre-training")
    group.add_argument('--multi-task-ratio', type=float, default=0.0, help="Ratio for multi-task pre-training")
    group.add_argument('--multi-seq-length', type=int, default=None)
    group.add_argument('--multi-batch-size', type=int, default=None)

    # group.add_argument('--input-schema', type=str, default='title:str:1,content:str:1',
    #                    help='input schema of the data')
    # group.add_argument('--first-sequence', type=str, default='content',
    #                    help='name of the first sequence')
    # group.add_argument('--second-sequence', type=str, default=None,
    #                    help='name of the second sequence')
    # group.add_argument('--tables', type=str, default='cn_train.tsv,cn_dev.tsv',
    #                    help='input data')    
    # group.add_argument('--output-schema', type=str, default='predictions',
    #                    help='output schema of the data')
    # group.add_argument('--append-cols', type=str, default='title,content',
    #                    help='name of the input columns appended to output columns')
    # group.add_argument('--outputs', type=str, default='predictions.tsv',
    #                    help='output file name')           
    return parser


def add_finetune_config_args(parser):
    group = parser.add_argument_group('finetune', 'finetune configurations')
    group.add_argument('--task', type=str, default='chinesegen', help='Task name.')
    group.add_argument('--load-pretrained', type=str, help="Load pretrained model", default=None)
    group.add_argument('--pool-token', type=str, choices=['start', 'pad', 'cls'],
                       help='The token to pool the sequence representation', default='cls')
    group.add_argument('--cloze-eval', action='store_true', help='Evaluation dataset with cloze task')
    group.add_argument('--multi-token', action='store_true', help='Use multi token for cloze evaluation')
    group.add_argument('--segment-length', type=int, default=0, help="The maximum segment length for cloze evaluation")
    group.add_argument('--loss-func', type=str, choices=["cross_entropy", "hinge", "generative", "mix"],
                       default="cross_entropy")
    group.add_argument('--block-lm-ratio', type=float, default=0.0)
    group.add_argument('--adapet', action='store_true', help="Use the decoupled cross entropy loss in AdaPET")
    group.add_argument('--pattern-id', type=int, default=0)
    group.add_argument('--fast-decode', action='store_true',
                       help="Fast decode for multi-token cloze. Can only be used without checkpoint activation.")
    group.add_argument('--few-superglue', action='store_true')
    group.add_argument('--eval-valid', action='store_true', help="Whether evaluate on the valid set")
    group.add_argument('--validation-metric', type=str, default=None)
    group.add_argument('--unidirectional', action='store_true', help="Use the left to right language model")
    group.add_argument('--src-seq-length', type=int, default=None)
    group.add_argument('--tgt-seq-length', type=int, default=None)
    group.add_argument('--adam-beta1', type=float, default=0.9)
    group.add_argument('--adam-beta2', type=float, default=0.999)
    group.add_argument('--adam-eps', type=float, default=1e-8)
    # group.add_argument('--optimizer', type=str, choices=['adam', 'adafactor'], default='adam')
    group.add_argument('--wsc-negative', action='store_true')
    group.add_argument('--overwrite', action='store_true')
    group.add_argument('--no-validation', action='store_true')
    # group.add_argument('--mode', type=str, default='train', choices=["train", "evaluate", "predict"])
    
    # Continuous prompt arguments
    group.add_argument('--continuous-prompt', action='store_true', help="Use continuous prompt for PET")
    group.add_argument('--num-prompt-tokens', type=int, default=0)
    group.add_argument('--prompt-func', default='lstm', choices=["lstm", "mlp", "none"])
    group.add_argument('--freeze-transformer', action='store_true', default=False)
    group.add_argument('--tune-prefix-layers', type=int, default=None)
    group.add_argument('--prefix-prompt', type=int, default=0)
    group.add_argument('--prompt-init', action='store_true', default=False)
    
    return parser


def get_ds_args():
    """Parse all the args."""
    parser = argparse.ArgumentParser(description='PyTorch BERT Model')
    parser = add_model_config_args(parser)
    parser = add_fp16_config_args(parser)
    parser = add_training_args(parser)
    parser = add_evaluation_args(parser)
    parser = add_text_generate_args(parser)
    parser = add_data_args(parser)
    parser = add_finetune_config_args(parser)

    parser = _add_easynlp_args(parser)

    # Include DeepSpeed configuration arguments
    parser = deepspeed.add_config_arguments(parser)

    args = parser.parse_args()
    if not args.train_data and not args.data_dir:
        print('WARNING: No training data specified')
    args.cuda = torch.cuda.is_available()

    args.rank = int(os.getenv('RANK', '0'))
    args.world_size = int(os.getenv("WORLD_SIZE", '1'))

    # TODO: mpi is currently not supported due to installation issues
    # if hasattr(args, 'deepspeed_mpi') and args.deepspeed_mpi:
    #     mpi_define_env(args)
    # elif os.getenv('OMPI_COMM_WORLD_LOCAL_RANK'):

    if os.getenv('OMPI_COMM_WORLD_LOCAL_RANK'):
        # We are using (OpenMPI) mpirun for launching distributed data parallel processes
        local_rank = int(os.getenv('OMPI_COMM_WORLD_LOCAL_RANK'))
        local_size = int(os.getenv('OMPI_COMM_WORLD_LOCAL_SIZE'))

        # Possibly running with Slurm
        num_nodes = int(os.getenv('SLURM_JOB_NUM_NODES', '1'))
        nodeid = int(os.getenv('SLURM_NODEID', '0'))

        args.local_rank = local_rank
        args.rank = nodeid * local_size + local_rank
        args.world_size = num_nodes * local_size

    args.model_parallel_size = min(args.model_parallel_size, args.world_size)
    if args.rank == 0:
        print('using world size: {} and model-parallel size: {} '.format(
            args.world_size, args.model_parallel_size))

    args.dynamic_loss_scale = False
    if args.loss_scale is None:
        args.dynamic_loss_scale = True
        if args.rank == 0:
            print(' > using dynamic loss scaling')

    # The args fp32_* or fp16_* meant to be active when the
    # args fp16 is set. So the default behaviour should all
    # be false.
    if not args.fp16:
        args.fp32_embedding = False
        args.fp32_tokentypes = False
        args.fp32_layernorm = False

    if hasattr(args, "deepspeed") and args.deepspeed and args.deepspeed_config is not None:
        with open(args.deepspeed_config) as file:
            deepspeed_config = json.load(file)
        if "train_micro_batch_size_per_gpu" in deepspeed_config:
            args.batch_size = deepspeed_config["train_micro_batch_size_per_gpu"]
        if "gradient_accumulation_steps" in deepspeed_config:
            args.gradient_accumulation_steps = deepspeed_config["gradient_accumulation_steps"]
        else:
            args.gradient_accumulation_steps = 1
        if "optimizer" in deepspeed_config:
            optimizer_params_config = deepspeed_config["optimizer"].get("params", {})
            args.lr = optimizer_params_config.get("lr", args.lr)
            args.weight_decay = optimizer_params_config.get("weight_decay", args.weight_decay)
    return args


# def mpi_define_env(args):
#     from mpi4py import MPI
#     comm = MPI.COMM_WORLD
#     rank = comm.Get_rank()
#     world_size = comm.Get_size()

#     master_addr = None
#     if rank == 0:
#         master_addr = get_hostname()
#     master_addr = comm.bcast(master_addr, root=0)

#     # Determine local rank by assuming hostnames are unique
#     proc_name = MPI.Get_processor_name()
#     all_procs = comm.allgather(proc_name)
#     local_rank = sum([i == proc_name for i in all_procs[:rank]])

#     os.environ['RANK'] = str(rank)
#     os.environ['WORLD_SIZE'] = str(world_size)
#     args.local_rank = local_rank
#     args.world_size = world_size
#     args.rank = rank
#     os.environ['MASTER_ADDR'] = master_addr
#     os.environ['MASTER_PORT'] = "29500"  # TORCH_DISTRIBUTED_DEFAULT_PORT = 29500

#     print(
#         "Discovered MPI settings of world_rank={}, local_rank={}, world_size={}, master_addr={}, master_port={}"
#             .format(os.environ['RANK'],
#                     args.local_rank,
#                     os.environ['WORLD_SIZE'],
#                     os.environ['MASTER_ADDR'],
#                     os.environ['MASTER_PORT']))<|MERGE_RESOLUTION|>--- conflicted
+++ resolved
@@ -255,14 +255,9 @@
                            'text2image_generation', 
                            'image2text_generation', 'image2text_generation_vqgan', 
                            'video2text_generation', 
-<<<<<<< HEAD
-                           'clip', 'clip4clip', 'wukong',
-                           'machine_reading_comprehension','latent_diffusion'
-=======
-                           'clip', 'wukong_clip',
+                           'clip', 'wukong_clip', 'clip4clip', 
                            'machine_reading_comprehension','latent_diffusion',
                            'information_extraction'
->>>>>>> f0ea2719
                        ],
                        help='name of the application')
 
