--- conflicted
+++ resolved
@@ -254,15 +254,10 @@
                            'text2image_generation', 
                            'image2text_generation', 'image2text_generation_vqgan', 
                            'video2text_generation', 
-<<<<<<< HEAD
-                           'clip', 'wukong_clip',
+                           'clip', 'wukong_clip', 'clip4clip', 
                            'machine_reading_comprehension','latent_diffusion',
                            'open_domain_dialogue'
-=======
-                           'clip', 'wukong_clip', 'clip4clip', 
-                           'machine_reading_comprehension','latent_diffusion',
                            'information_extraction'
->>>>>>> 8fd1910f
                        ],
                        help='name of the application')
 
