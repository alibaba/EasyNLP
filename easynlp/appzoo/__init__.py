# coding=utf-8
# Copyright (c) 2020 Alibaba PAI team.
#
# Licensed under the Apache License, Version 2.0 (the "License");
# you may not use this file except in compliance with the License.
# You may obtain a copy of the License at
#
#     http://www.apache.org/licenses/LICENSE-2.0
#
# Unless required by applicable law or agreed to in writing, software
# distributed under the License is distributed on an "AS IS" BASIS,
# WITHOUT WARRANTIES OR CONDITIONS OF ANY KIND, either express or implied.
# See the License for the specific language governing permissions and
# limitations under the License.

from typing import TYPE_CHECKING
from ..modelzoo.file_utils import _BaseLazyModule
TYPE_CHECKING = True

_import_structure = {
    "sequence_classification.model": ["SequenceClassification", "SequenceMultiLabelClassification", "DistillatorySequenceClassification", "FewshotSequenceClassification", "CptFewshotSequenceClassification"],
    "sequence_labeling.model": ['SequenceLabeling'],
    "language_modeling.model": ['LanguageModeling'],
    "feature_vectorization.model": ['FeatureVectorization'],
    "text_match.model": ['TextMatch', 'TextMatchTwoTower', 'DistillatoryTextMatch', 'FewshotSingleTowerTextMatch', 'CptFewshotSingleTowerTextMatch'],
    "data_augmentation.model": ["DataAugmentation"],
    "geep_classification.model": ["GEEPClassification"],
    "multi_modal.model": ["MultiModal"],
<<<<<<< HEAD
    "text2video_retrieval.model": ["Text2VideoRetrieval"],
=======
    "latent_diffusion.model": ["LatentDiffusion"],
>>>>>>> 8ea90b81
    "wukong.model": ["WukongCLIP"],
    "text2image_generation.model": ["TextImageGeneration", "TextImageGeneration_knowl"],
    "image2text_generation.model": ['VQGANGPTImageTextGeneration', 'CLIPGPTImageTextGeneration'], 
    "video2text_generation.model": ['CLIPGPTFrameTextGeneration'], 
    "sequence_generation.model": ["SequenceGeneration"], 
    "machine_reading_comprehension.model": ["MachineReadingComprehension"],

    "sequence_classification.evaluator": ['SequenceClassificationEvaluator', 'SequenceMultiLabelClassificationEvaluator'],
    "sequence_labeling.evaluator": ['SequenceLabelingEvaluator'],
    "language_modeling.evaluator": ['LanguageModelingEvaluator'],
    "text_match.evaluator": ['TextMatchEvaluator'],
    "geep_classification.evaluator": ['GEEPClassificationEvaluator'],
    "multi_modal.evaluator": ['MultiModalEvaluator'],
    "text2video_retrieval.evaluator": ['Text2VideoRetrievalEvaluator'],
    "wukong.evaluator": ['WukongEvaluator'],
    "text2image_generation.evaluator": ["TextImageGenerationEvaluator"],
    "image2text_generation.evaluator": ["ImageTextGenerationEvaluator"], 
    "video2text_generation.evaluator": ["FrameTextGenerationEvaluator"], 
    "sequence_generation.evaluator": ["SequenceGenerationEvaluator"], 
    "machine_reading_comprehension.evaluator": ["MachineReadingComprehensionEvaluator"],

    "sequence_classification.predictor": ['SequenceClassificationPredictor', 'FewshotSequenceClassificationPredictor', 'CptFewshotSequenceClassificationPredictor'],
    "sequence_labeling.predictor": ['SequenceLabelingPredictor'],
    "feature_vectorization.predictor": ['FeatureVectorizationPredictor'],
    "text_match.predictor": ['TextMatchPredictor', 'TextMatchTwoTowerPredictor', 'FewshotSingleTowerTextMatchPredictor', 'CptFewshotSingleTowerTextMatchPredictor'],
    "data_augmentation.predictor": ['DataAugmentationPredictor'],
    "geep_classification.predictor": ['GEEPClassificationPredictor'],
    "multi_modal.predictor": ['MultiModalPredictor'],
<<<<<<< HEAD
    "text2video_retrieval.predictor": ['Text2VideoRetrievalPredictor'],
=======
    "latent_diffusion.predictor": ['LatentDiffusionPredictor'],
>>>>>>> 8ea90b81
    "wukong.predictor": ['WukongPredictor'],
    "text2image_generation.predictor": ['TextImageGenerationPredictor', 'TextImageGenerationKnowlPredictor'],
    "image2text_generation.predictor": ['VQGANGPTImageTextGenerationPredictor', 'CLIPGPTImageTextGenerationPredictor'],
    "video2text_generation.predictor": ['CLIPGPTFrameTextGenerationPredictor'],
    "sequence_generation.predictor": ['SequenceGenerationPredictor'],
    "machine_reading_comprehension.predictor": ["MachineReadingComprehensionPredictor"],

    "geep_classification.data": ['GEEPClassificationDataset'],
    "language_modeling.data": ['LanguageModelingDataset'],
    "multi_modal.data": ['MultiModalDataset'],
    "text2video_retrieval.data": ['Text2VideoRetrievalDataset'],
    "wukong.data": ['WukongDataset'],
    "sequence_classification.data": ['ClassificationDataset', 'DistillatoryClassificationDataset', 'FewshotSequenceClassificationDataset'],
    "sequence_labeling.data": ['SequenceLabelingDataset', 'SequenceLabelingAutoDataset'],
    "text_match.data": ['TwoTowerDataset', 'SingleTowerDataset', 'DistillatorySingleTowerDataset', 'FewshotSingleTowerTextMatchDataset', 'SiameseDataset'],
    "text2image_generation.data": ['TextImageDataset', 'TextImageKnowlDataset'],
    "image2text_generation.data": ['CLIPGPTImageTextDataset', 'VQGANGPTImageTextDataset'],
    "video2text_generation.data": ['CLIPGPTFrameTextDataset'],
    "sequence_generation.data": ['SequenceGenerationDataset'],
    "machine_reading_comprehension.data": ["MachineReadingComprehensionDataset"],
    "dataset": ['BaseDataset', 'GeneralDataset', 'load_dataset', 'list_datasets'],
    "api": ['get_application_dataset', 'get_application_model', 'get_application_model_for_evaluation', 'get_application_evaluator', 'get_application_predictor'],
}

if TYPE_CHECKING:
    from .sequence_classification.model import SequenceClassification, SequenceMultiLabelClassification, DistillatorySequenceClassification, FewshotSequenceClassification, CptFewshotSequenceClassification
    from .sequence_labeling.model import SequenceLabeling
    from .language_modeling.model import LanguageModeling
    from .feature_vectorization.model import FeatureVectorization
    from .text_match.model import TextMatch, TextMatchTwoTower, DistillatoryTextMatch, FewshotSingleTowerTextMatch, CptFewshotSingleTowerTextMatch
    from .data_augmentation.model import DataAugmentation
    from .geep_classification.model import GEEPClassification
    from .multi_modal.model import MultiModal
<<<<<<< HEAD
    from .text2video_retrieval.model import Text2VideoRetrieval
=======
    from .latent_diffusion.model import LatentDiffusion
>>>>>>> 8ea90b81
    from .wukong.model import WukongCLIP
    from .text2image_generation.model import TextImageGeneration, TextImageGeneration_knowl
    from .image2text_generation.model import VQGANGPTImageTextGeneration, CLIPGPTImageTextGeneration
    from .video2text_generation.model import CLIPGPTFrameTextGeneration
    from .sequence_generation.model import SequenceGeneration
    from .machine_reading_comprehension.model import MachineReadingComprehension

    from .sequence_classification.evaluator import SequenceClassificationEvaluator, SequenceMultiLabelClassificationEvaluator
    from .sequence_labeling.evaluator import SequenceLabelingEvaluator
    from .language_modeling.evaluator import LanguageModelingEvaluator
    from .text_match.evaluator import TextMatchEvaluator
    from .geep_classification.evaluator import GEEPClassificationEvaluator
    from .multi_modal.evaluator import MultiModalEvaluator
    from .text2video_retrieval.evaluator import Text2VideoRetrievalEvaluator
    from .wukong.evaluator import WukongEvaluator
    from .text2image_generation.evaluator import TextImageGenerationEvaluator
    from .image2text_generation.evaluator import ImageTextGenerationEvaluator
    from .video2text_generation.evaluator import FrameTextGenerationEvaluator
    from .sequence_generation.evaluator import SequenceGenerationEvaluator
    from .machine_reading_comprehension.evaluator import MachineReadingComprehensionEvaluator

    from .sequence_classification.predictor import SequenceClassificationPredictor, FewshotSequenceClassificationPredictor, CptFewshotSequenceClassificationPredictor
    from .sequence_labeling.predictor import SequenceLabelingPredictor
    from .feature_vectorization.predictor import FeatureVectorizationPredictor
    from .text_match.predictor import TextMatchPredictor, TextMatchTwoTowerPredictor, FewshotSingleTowerTextMatchPredictor, CptFewshotSingleTowerTextMatchPredictor
    from .data_augmentation.predictor import DataAugmentationPredictor
    from .geep_classification.predictor import GEEPClassificationPredictor
    from .multi_modal.predictor import MultiModalPredictor
<<<<<<< HEAD
    from .text2video_retrieval.predictor import Text2VideoRetrievalPredictor
=======
    from .latent_diffusion.predictor import LatentDiffusionPredictor
>>>>>>> 8ea90b81
    from .wukong.predictor import WukongPredictor
    from .text2image_generation.predictor import TextImageGenerationPredictor, TextImageGenerationKnowlPredictor
    from .image2text_generation.predictor import VQGANGPTImageTextGenerationPredictor, CLIPGPTImageTextGenerationPredictor
    from .video2text_generation.predictor import CLIPGPTFrameTextGenerationPredictor
    from .sequence_generation.predictor import SequenceGenerationPredictor
    from .machine_reading_comprehension.predictor import MachineReadingComprehensionPredictor

    from .sequence_classification.data import ClassificationDataset, DistillatoryClassificationDataset, FewshotSequenceClassificationDataset
    from .sequence_labeling.data import SequenceLabelingDataset, SequenceLabelingAutoDataset
    from .language_modeling.data import LanguageModelingDataset
    from .text_match.data import TwoTowerDataset, SingleTowerDataset, DistillatorySingleTowerDataset, FewshotSingleTowerTextMatchDataset, SiameseDataset
    from .geep_classification.data import GEEPClassificationDataset
    from .multi_modal.data import MultiModalDataset
    from .text2video_retrieval.data import Text2VideoRetrievalDataset
    from .wukong.data import WukongDataset
    from .text2image_generation.data import TextImageDataset, TextImageKnowlDataset
    from .image2text_generation.data import CLIPGPTImageTextDataset, VQGANGPTImageTextDataset
    from .video2text_generation.data import CLIPGPTFrameTextDataset
    from .sequence_generation.data import SequenceGenerationDataset
    from .machine_reading_comprehension.data import MachineReadingComprehensionDataset

    from .dataset import BaseDataset, GeneralDataset
    from .dataset import load_dataset, list_datasets

    from .api import get_application_dataset, get_application_model, get_application_model_for_evaluation
    from .api import get_application_evaluator, get_application_predictor
    
    

else:
    import importlib
    import os
    import sys

    class _LazyModule(_BaseLazyModule):
        """
        Module class that surfaces all objects but only performs associated imports when the objects are requested.
        """

        __file__ = globals()["__file__"]
        __path__ = [os.path.dirname(__file__)]

        def _get_module(self, module_name: str):
            return importlib.import_module("." + module_name, self.__name__)

    sys.modules[__name__] = _LazyModule(__name__, _import_structure)<|MERGE_RESOLUTION|>--- conflicted
+++ resolved
@@ -26,11 +26,8 @@
     "data_augmentation.model": ["DataAugmentation"],
     "geep_classification.model": ["GEEPClassification"],
     "multi_modal.model": ["MultiModal"],
-<<<<<<< HEAD
     "text2video_retrieval.model": ["Text2VideoRetrieval"],
-=======
     "latent_diffusion.model": ["LatentDiffusion"],
->>>>>>> 8ea90b81
     "wukong.model": ["WukongCLIP"],
     "text2image_generation.model": ["TextImageGeneration", "TextImageGeneration_knowl"],
     "image2text_generation.model": ['VQGANGPTImageTextGeneration', 'CLIPGPTImageTextGeneration'], 
@@ -59,11 +56,8 @@
     "data_augmentation.predictor": ['DataAugmentationPredictor'],
     "geep_classification.predictor": ['GEEPClassificationPredictor'],
     "multi_modal.predictor": ['MultiModalPredictor'],
-<<<<<<< HEAD
     "text2video_retrieval.predictor": ['Text2VideoRetrievalPredictor'],
-=======
     "latent_diffusion.predictor": ['LatentDiffusionPredictor'],
->>>>>>> 8ea90b81
     "wukong.predictor": ['WukongPredictor'],
     "text2image_generation.predictor": ['TextImageGenerationPredictor', 'TextImageGenerationKnowlPredictor'],
     "image2text_generation.predictor": ['VQGANGPTImageTextGenerationPredictor', 'CLIPGPTImageTextGenerationPredictor'],
@@ -97,11 +91,8 @@
     from .data_augmentation.model import DataAugmentation
     from .geep_classification.model import GEEPClassification
     from .multi_modal.model import MultiModal
-<<<<<<< HEAD
     from .text2video_retrieval.model import Text2VideoRetrieval
-=======
     from .latent_diffusion.model import LatentDiffusion
->>>>>>> 8ea90b81
     from .wukong.model import WukongCLIP
     from .text2image_generation.model import TextImageGeneration, TextImageGeneration_knowl
     from .image2text_generation.model import VQGANGPTImageTextGeneration, CLIPGPTImageTextGeneration
@@ -130,11 +121,8 @@
     from .data_augmentation.predictor import DataAugmentationPredictor
     from .geep_classification.predictor import GEEPClassificationPredictor
     from .multi_modal.predictor import MultiModalPredictor
-<<<<<<< HEAD
     from .text2video_retrieval.predictor import Text2VideoRetrievalPredictor
-=======
     from .latent_diffusion.predictor import LatentDiffusionPredictor
->>>>>>> 8ea90b81
     from .wukong.predictor import WukongPredictor
     from .text2image_generation.predictor import TextImageGenerationPredictor, TextImageGenerationKnowlPredictor
     from .image2text_generation.predictor import VQGANGPTImageTextGenerationPredictor, CLIPGPTImageTextGenerationPredictor
