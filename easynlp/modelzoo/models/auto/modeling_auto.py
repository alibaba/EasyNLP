# coding=utf-8
# Copyright 2018 The HuggingFace Inc. team and Alibaba PAI Team.
#
# Licensed under the Apache License, Version 2.0 (the "License");
# you may not use this file except in compliance with the License.
# You may obtain a copy of the License at
#
#     http://www.apache.org/licenses/LICENSE-2.0
#
# Unless required by applicable law or agreed to in writing, software
# distributed under the License is distributed on an "AS IS" BASIS,
# WITHOUT WARRANTIES OR CONDITIONS OF ANY KIND, either express or implied.
# See the License for the specific language governing permissions and
# limitations under the License.
""" Auto Model class. """


import warnings
from collections import OrderedDict

from ...utils import logging

# Add modeling imports here
from ..bert.modeling_bert import (
    BertForMaskedLM,
    BertForMultipleChoice,
    BertForNextSentencePrediction,
    BertForPreTraining,
    BertForQuestionAnswering,
    BertForSequenceClassification,
    BertForTokenClassification,
    BertLMHeadModel,
    BertPreTrainedModel,
    BertModel,
)
from ..dkplm.modeling_dkplm import (
    DkplmForMaskedLM,
    DkplmForMultipleChoice,
    DkplmForNextSentencePrediction,
    DkplmForPreTraining,
    DkplmForQuestionAnswering,
    DkplmForSequenceClassification,
    DkplmForTokenClassification,
    DkplmLMHeadModel,
    DkplmPreTrainedModel,
    DkplmModel,
)

from ..megatron_bert.modeling_megatron_bert import (
    MegatronBertForMaskedLM,
    MegatronBertForMultipleChoice,
    MegatronBertForNextSentencePrediction,
    MegatronBertForPreTraining,
    MegatronBertForQuestionAnswering,
    MegatronBertForSequenceClassification,
    MegatronBertForTokenClassification,
    MegatronBertForCausalLM,
    MegatronBertPreTrainedModel,
    MegatronBertModel
)
# from ..clip.modeling_clip import CLIPModel
from ..gpt2.modeling_gpt2 import GPT2ForSequenceClassification, GPT2LMHeadModel, GPT2Model

from ..pegasus.modeling_pegasus import PegasusForCausalLM, PegasusForConditionalGeneration, PegasusModel
from ..randeng.modeling_randeng import RandengForCausalLM, RandengForConditionalGeneration, RandengModel
from ..roberta.modeling_roberta import (
    RobertaForCausalLM,
    RobertaForMaskedLM,
    RobertaForMultipleChoice,
    RobertaForQuestionAnswering,
    RobertaForSequenceClassification,
    RobertaForTokenClassification,
    RobertaModel,
)
from ..cnn.modeling_cnn import (
    TextCNNEncoder
)

from .auto_factory import auto_class_factory
from .configuration_auto import (
    BertConfig,
    DkplmConfig,
    GPT2Config,
    RobertaConfig,
    TextCNNConfig,
    KBertConfig,
    MegatronBertConfig,
    BartConfig,
    MT5Config,
    PegasusConfig,
    T5Config,
<<<<<<< HEAD
    BloomConfig,
    RandengConfig
=======
    KangarooConfig
>>>>>>> c50248d6
)
from ..kbert.modeling_kbert import (
    KBertForMaskedLM,
    KBertForMultipleChoice,
    KBertForNextSentencePrediction,
    KBertForPreTraining,
    KBertForQuestionAnswering,
    KBertForSequenceClassification,
    KBertForTokenClassification,
    KBertLMHeadModel,
    KBertPreTrainedModel,
    KBertModel,
)

from ..bart.modeling_bart import (
    BartForCausalLM,
    BartForConditionalGeneration,
    BartForQuestionAnswering,
    BartForSequenceClassification,
    BartModel,
)

from ..kangaroo.modeling_kangaroo import (
    KangarooForMaskedLM,
    KangarooForMultipleChoice,
    KangarooForNextSentencePrediction,
    KangarooForPreTraining,
    KangarooForQuestionAnswering,
    KangarooForSequenceClassification,
    KangarooForTokenClassification,
    KangarooLMHeadModel,
    KangarooPreTrainedModel,
    KangarooModel,
)

from ..mt5.modeling_mt5 import MT5ForConditionalGeneration, MT5Model
from ..pegasus.modeling_pegasus import PegasusForCausalLM, PegasusForConditionalGeneration, PegasusModel
from ..t5.modeling_t5 import T5ForConditionalGeneration, T5Model
from ..bloom.modeling_bloom import BloomForCausalLM, BloomModel, BloomForTokenClassification, BloomForSequenceClassification, BloomPreTrainedModel

logger = logging.get_logger(__name__)

PRETRAINED_MODEL_MAPPING = OrderedDict(
    [
        # Base model mapping
        (BertConfig, BertPreTrainedModel),
        (DkplmConfig, DkplmPreTrainedModel),
        (MegatronBertConfig, MegatronBertPreTrainedModel),
        (KBertConfig, KBertPreTrainedModel),
        (KangarooConfig, KangarooPreTrainedModel)
    ]
)

MODEL_MAPPING = OrderedDict(
    [
        # Base model mapping
        (RobertaConfig, RobertaModel),
        # (LayoutLMConfig, LayoutLMModel),
        # (SqueezeBertConfig, SqueezeBertModel),
        (BertConfig, BertModel),
        (DkplmConfig, DkplmModel),
        (MegatronBertConfig, MegatronBertModel),
        (GPT2Config, GPT2Model),
        (TextCNNConfig, TextCNNEncoder),
        (KBertConfig, KBertModel),
        (KangarooConfig, KangarooModel),
        (BartConfig, BartModel),
        (MT5Config, MT5Model),
        (T5Config, T5Model),
        (PegasusConfig, PegasusModel),
        (BloomConfig, BloomModel),
        (RandengConfig, RandengModel),
    ]
)

MODEL_FOR_PRETRAINING_MAPPING = OrderedDict(
    [
        # Model for pre-training mapping
        (RobertaConfig, RobertaForMaskedLM),
        (BertConfig, BertForPreTraining),
        (DkplmConfig, DkplmForPreTraining),
        (GPT2Config, GPT2LMHeadModel),
        (MegatronBertConfig, MegatronBertForPreTraining),
        (KBertConfig, KBertForPreTraining),
        (T5Config, T5ForConditionalGeneration),
        (BartConfig, BartForConditionalGeneration),
<<<<<<< HEAD
        (BloomConfig, BloomPreTrainedModel),
=======
        (KangarooConfig, KangarooForPreTraining)
>>>>>>> c50248d6
    ]
)

MODEL_WITH_LM_HEAD_MAPPING = OrderedDict(
    [
        # Model with LM heads mapping
        (RobertaConfig, RobertaForMaskedLM),
        (BertConfig, BertForMaskedLM),
        (DkplmConfig, DkplmForMaskedLM),
        (MegatronBertConfig, MegatronBertForMaskedLM),
        (GPT2Config, GPT2LMHeadModel),
        (KBertConfig, KBertForMaskedLM),
        (T5Config, T5ForConditionalGeneration),
        (BartConfig, BartForConditionalGeneration),
<<<<<<< HEAD
=======
        (KangarooConfig, KangarooForMaskedLM)
>>>>>>> c50248d6
    ]
)

MODEL_FOR_CAUSAL_LM_MAPPING = OrderedDict(
    [
        # Model for Causal LM mapping
        (RobertaConfig, RobertaForCausalLM),
        (BertConfig, BertLMHeadModel),
        (DkplmConfig, DkplmLMHeadModel),
        (MegatronBertConfig, MegatronBertForCausalLM),
        (GPT2Config, GPT2LMHeadModel),
        (KBertConfig, KBertLMHeadModel),
        (BartConfig, BartForCausalLM),
        (PegasusConfig, PegasusForCausalLM),
<<<<<<< HEAD
        (BloomConfig, BloomForCausalLM),
        (RandengConfig, RandengForCausalLM),
=======
        (KangarooConfig, KangarooLMHeadModel)
>>>>>>> c50248d6
    ]
)

MODEL_FOR_MASKED_LM_MAPPING = OrderedDict(
    [
        # Model for Masked LM mapping
        (RobertaConfig, RobertaForMaskedLM),
        (BertConfig, BertForMaskedLM),
        (DkplmConfig, DkplmForMaskedLM),
        (MegatronBertConfig, MegatronBertForMaskedLM),
        (KBertConfig, KBertForMaskedLM),
        (BartConfig, BartForConditionalGeneration),
        (KangarooConfig, KangarooForMaskedLM)
    ]
)

MODEL_FOR_SEQ_TO_SEQ_CAUSAL_LM_MAPPING = OrderedDict(
    [
        (MT5Config, MT5ForConditionalGeneration),
        (T5Config, T5ForConditionalGeneration),
        (PegasusConfig, PegasusForConditionalGeneration),
        (BartConfig, BartForConditionalGeneration),
        (BloomConfig, BloomForCausalLM),
        (RandengConfig, RandengForConditionalGeneration),
    ]
)

MODEL_FOR_SEQUENCE_CLASSIFICATION_MAPPING = OrderedDict(
    [
        # Model for Sequence Classification mapping
        (RobertaConfig, RobertaForSequenceClassification),
        (BertConfig, BertForSequenceClassification),
        (MegatronBertConfig, MegatronBertForSequenceClassification),
        (DkplmConfig, DkplmForSequenceClassification),
        (GPT2Config, GPT2ForSequenceClassification),
        (KBertConfig, KBertForSequenceClassification),
<<<<<<< HEAD
        (BloomConfig, BloomForSequenceClassification),
=======
        (KangarooConfig, KangarooForSequenceClassification)
>>>>>>> c50248d6
    ]
)

MODEL_FOR_QUESTION_ANSWERING_MAPPING = OrderedDict(
    [
        # Model for Question Answering mapping
        (RobertaConfig, RobertaForQuestionAnswering),
        (BertConfig, BertForQuestionAnswering),
        (DkplmConfig, DkplmForQuestionAnswering),
        (MegatronBertConfig, MegatronBertForQuestionAnswering),
        (KBertConfig, KBertForQuestionAnswering),
        (BartConfig, BartForQuestionAnswering),
        (KangarooConfig, KangarooForQuestionAnswering)
    ]
)


MODEL_FOR_TOKEN_CLASSIFICATION_MAPPING = OrderedDict(
    [
        # Model for Token Classification mapping
        (RobertaConfig, RobertaForTokenClassification),
        (BertConfig, BertForTokenClassification),
        (DkplmConfig, DkplmForTokenClassification),
        (MegatronBertConfig, MegatronBertForTokenClassification),
        (KBertConfig, KBertForTokenClassification),
<<<<<<< HEAD
        (BloomConfig, BloomForTokenClassification),
=======
        (KangarooConfig, KangarooForTokenClassification)
>>>>>>> c50248d6
    ]
)

MODEL_FOR_MULTIPLE_CHOICE_MAPPING = OrderedDict(
    [
        # Model for Multiple Choice mapping
        (RobertaConfig, RobertaForMultipleChoice),
        (BertConfig, BertForMultipleChoice),
        (DkplmConfig, DkplmForMultipleChoice),
        (MegatronBertConfig, MegatronBertForMultipleChoice),
        (KBertConfig, KBertForTokenClassification),
<<<<<<< HEAD
        (BloomConfig, BloomForTokenClassification),
=======
        (KangarooConfig, KangarooForTokenClassification)
>>>>>>> c50248d6
    ]
)

MODEL_FOR_NEXT_SENTENCE_PREDICTION_MAPPING = OrderedDict(
    [
        (BertConfig, BertForNextSentencePrediction),
        (DkplmConfig, DkplmForNextSentencePrediction),
        (MegatronBertConfig, MegatronBertForNextSentencePrediction),
        (KBertConfig, KBertForNextSentencePrediction),
        (KangarooConfig, KangarooForNextSentencePrediction)
    ]
)


AutoModel = auto_class_factory("AutoModel", MODEL_MAPPING)

AutoPreTrainedModel = auto_class_factory("AutoPreTrainedModel", PRETRAINED_MODEL_MAPPING)

AutoModelForPreTraining = auto_class_factory(
    "AutoModelForPreTraining", MODEL_FOR_PRETRAINING_MAPPING, head_doc="pretraining"
)

# Private on purpose, the public class will add the deprecation warnings.
_AutoModelWithLMHead = auto_class_factory(
    "AutoModelWithLMHead", MODEL_WITH_LM_HEAD_MAPPING, head_doc="language modeling"
)

AutoModelForCausalLM = auto_class_factory(
    "AutoModelForCausalLM", MODEL_FOR_CAUSAL_LM_MAPPING, head_doc="causal language modeling"
)

AutoModelForMaskedLM = auto_class_factory(
    "AutoModelForMaskedLM", MODEL_FOR_MASKED_LM_MAPPING, head_doc="masked language modeling"
)

AutoModelForSeq2SeqLM = auto_class_factory(
    "AutoModelForSeq2SeqLM",
    MODEL_FOR_SEQ_TO_SEQ_CAUSAL_LM_MAPPING,
    head_doc="sequence-to-sequence language modeling",
    checkpoint_for_example="t5-base",
)

AutoModelForSequenceClassification = auto_class_factory(
    "AutoModelForSequenceClassification", MODEL_FOR_SEQUENCE_CLASSIFICATION_MAPPING, head_doc="sequence classification"
)

AutoModelForQuestionAnswering = auto_class_factory(
    "AutoModelForQuestionAnswering", MODEL_FOR_QUESTION_ANSWERING_MAPPING, head_doc="question answering"
)

AutoModelForTokenClassification = auto_class_factory(
    "AutoModelForTokenClassification", MODEL_FOR_TOKEN_CLASSIFICATION_MAPPING, head_doc="token classification"
)

AutoModelForMultipleChoice = auto_class_factory(
    "AutoModelForMultipleChoice", MODEL_FOR_MULTIPLE_CHOICE_MAPPING, head_doc="multiple choice"
)

AutoModelForNextSentencePrediction = auto_class_factory(
    "AutoModelForNextSentencePrediction",
    MODEL_FOR_NEXT_SENTENCE_PREDICTION_MAPPING,
    head_doc="next sentence prediction",
)


class AutoModelWithLMHead(_AutoModelWithLMHead):
    @classmethod
    def from_config(cls, config):
        warnings.warn(
            "The class `AutoModelWithLMHead` is deprecated and will be removed in a future version. Please use "
            "`AutoModelForCausalLM` for causal language models, `AutoModelForMaskedLM` for masked language models and "
            "`AutoModelForSeq2SeqLM` for encoder-decoder models.",
            FutureWarning,
        )
        return super().from_config(config)

    @classmethod
    def from_pretrained(cls, pretrained_model_name_or_path, *model_args, **kwargs):
        warnings.warn(
            "The class `AutoModelWithLMHead` is deprecated and will be removed in a future version. Please use "
            "`AutoModelForCausalLM` for causal language models, `AutoModelForMaskedLM` for masked language models and "
            "`AutoModelForSeq2SeqLM` for encoder-decoder models.",
            FutureWarning,
        )
        return super().from_pretrained(pretrained_model_name_or_path, *model_args, **kwargs)<|MERGE_RESOLUTION|>--- conflicted
+++ resolved
@@ -89,12 +89,9 @@
     MT5Config,
     PegasusConfig,
     T5Config,
-<<<<<<< HEAD
     BloomConfig,
     RandengConfig
-=======
     KangarooConfig
->>>>>>> c50248d6
 )
 from ..kbert.modeling_kbert import (
     KBertForMaskedLM,
@@ -181,11 +178,8 @@
         (KBertConfig, KBertForPreTraining),
         (T5Config, T5ForConditionalGeneration),
         (BartConfig, BartForConditionalGeneration),
-<<<<<<< HEAD
         (BloomConfig, BloomPreTrainedModel),
-=======
         (KangarooConfig, KangarooForPreTraining)
->>>>>>> c50248d6
     ]
 )
 
@@ -200,10 +194,7 @@
         (KBertConfig, KBertForMaskedLM),
         (T5Config, T5ForConditionalGeneration),
         (BartConfig, BartForConditionalGeneration),
-<<<<<<< HEAD
-=======
         (KangarooConfig, KangarooForMaskedLM)
->>>>>>> c50248d6
     ]
 )
 
@@ -218,12 +209,9 @@
         (KBertConfig, KBertLMHeadModel),
         (BartConfig, BartForCausalLM),
         (PegasusConfig, PegasusForCausalLM),
-<<<<<<< HEAD
         (BloomConfig, BloomForCausalLM),
         (RandengConfig, RandengForCausalLM),
-=======
         (KangarooConfig, KangarooLMHeadModel)
->>>>>>> c50248d6
     ]
 )
 
@@ -260,11 +248,8 @@
         (DkplmConfig, DkplmForSequenceClassification),
         (GPT2Config, GPT2ForSequenceClassification),
         (KBertConfig, KBertForSequenceClassification),
-<<<<<<< HEAD
         (BloomConfig, BloomForSequenceClassification),
-=======
         (KangarooConfig, KangarooForSequenceClassification)
->>>>>>> c50248d6
     ]
 )
 
@@ -290,11 +275,8 @@
         (DkplmConfig, DkplmForTokenClassification),
         (MegatronBertConfig, MegatronBertForTokenClassification),
         (KBertConfig, KBertForTokenClassification),
-<<<<<<< HEAD
         (BloomConfig, BloomForTokenClassification),
-=======
         (KangarooConfig, KangarooForTokenClassification)
->>>>>>> c50248d6
     ]
 )
 
@@ -306,11 +288,8 @@
         (DkplmConfig, DkplmForMultipleChoice),
         (MegatronBertConfig, MegatronBertForMultipleChoice),
         (KBertConfig, KBertForTokenClassification),
-<<<<<<< HEAD
         (BloomConfig, BloomForTokenClassification),
-=======
         (KangarooConfig, KangarooForTokenClassification)
->>>>>>> c50248d6
     ]
 )
 
