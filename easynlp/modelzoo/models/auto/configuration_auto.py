# coding=utf-8
# Copyright 2018 The HuggingFace Inc. team and Alibaba PAI Team.
#
# Licensed under the Apache License, Version 2.0 (the "License");
# you may not use this file except in compliance with the License.
# You may obtain a copy of the License at
#
#     http://www.apache.org/licenses/LICENSE-2.0
#
# Unless required by applicable law or agreed to in writing, software
# distributed under the License is distributed on an "AS IS" BASIS,
# WITHOUT WARRANTIES OR CONDITIONS OF ANY KIND, either express or implied.
# See the License for the specific language governing permissions and
# limitations under the License.
""" Auto Config class. """

import re
from collections import OrderedDict

from ...configuration_utils import PretrainedConfig
from ..bert.configuration_bert import BertConfig
from ..dkplm.configuration_dkplm import DkplmConfig
from ..megatron_bert.configuration_megatron_bert import MegatronBertConfig
from ..gpt2.configuration_gpt2 import GPT2Config

from ..roberta.configuration_roberta import RobertaConfig
from ..cnn.configuration_cnn import TextCNNConfig
from ..artist.configuration_artist import ARTISTConfig
from ..artist_i2t.configuration_artist import ARTISTConfig as ARTISTI2TConfig
from ..clip.configuration_clip import CLIPConfig
from ..kbert.configuration_kbert import KBertConfig
from ..kangaroo.configuration_kangaroo import KangarooConfig

from ..bart.configuration_bart import BartConfig
from ..mt5.configuration_mt5 import MT5Config
from ..pegasus.configuration_pegasus import PegasusConfig
from ..t5.configuration_t5 import T5Config


CONFIG_MAPPING = OrderedDict(
    [
        ("roberta", RobertaConfig),
        ("bert", BertConfig),
        ("dkplm", DkplmConfig),
        ("megatron-bert", MegatronBertConfig),
        ("gpt2", GPT2Config),
        ("cnn", TextCNNConfig),
        ("artist", ARTISTConfig),
        ("artist_i2t", ARTISTI2TConfig),
        ("clip", CLIPConfig),
        ("kbert", KBertConfig),
<<<<<<< HEAD
        ("mt5", MT5Config),
        ("t5", T5Config),
        ("pegasus", PegasusConfig),
        ("bart", BartConfig)
=======
        ("kangaroo", KangarooConfig)
>>>>>>> 62b2205d
    ]
)

MODEL_NAMES_MAPPING = OrderedDict(
    [
        ("roberta", "RoBERTa"),
        ("bert", "BERT"),
        ("dkplm", "DKPLM"),
        ("megatron-bert", "MEGATRON-BERT"),
        ("gpt2", "OpenAI GPT-2"),
        ("cnn", 'TextCNN'),
        ("artist", "ARTIST"),
        ("artist_i2t", "ARTISTI2T"),
        ("clip", "CLIP"),
        ("kbert", "KBERT"),
<<<<<<< HEAD
        ("t5", "T5"),
        ("pegasus", "Pegasus"),
        ("bart", "BART"),
        ("mt5", "mT5")
=======
        ("kangaroo", "KANGAROO")
>>>>>>> 62b2205d
    ]
)


def _get_class_name(model_class):
    if isinstance(model_class, (list, tuple)):
        return " or ".join([f":class:`~transformers.{c.__name__}`" for c in model_class])
    return f":class:`~transformers.{model_class.__name__}`"


def _list_model_options(indent, config_to_class=None, use_model_types=True):
    if config_to_class is None and not use_model_types:
        raise ValueError("Using `use_model_types=False` requires a `config_to_class` dictionary.")
    if use_model_types:
        if config_to_class is None:
            model_type_to_name = {
                model_type: f":class:`~transformers.{config.__name__}`"
                for model_type, config in CONFIG_MAPPING.items()
            }
        else:
            model_type_to_name = {
                model_type: _get_class_name(config_to_class[config])
                for model_type, config in CONFIG_MAPPING.items()
                if config in config_to_class
            }
        lines = [
            f"{indent}- **{model_type}** -- {model_type_to_name[model_type]} ({MODEL_NAMES_MAPPING[model_type]} model)"
            for model_type in sorted(model_type_to_name.keys())
        ]
    else:
        config_to_name = {config.__name__: _get_class_name(clas) for config, clas in config_to_class.items()}
        config_to_model_name = {
            config.__name__: MODEL_NAMES_MAPPING[model_type] for model_type, config in CONFIG_MAPPING.items()
        }
        lines = [
            f"{indent}- :class:`~transformers.{config_name}` configuration class: {config_to_name[config_name]} ({config_to_model_name[config_name]} model)"
            for config_name in sorted(config_to_name.keys())
        ]
    return "\n".join(lines)


def replace_list_option_in_docstrings(config_to_class=None, use_model_types=True):
    def docstring_decorator(fn):
        docstrings = fn.__doc__
        lines = docstrings.split("\n")
        i = 0
        while i < len(lines) and re.search(r"^(\s*)List options\s*$", lines[i]) is None:
            i += 1
        if i < len(lines):
            indent = re.search(r"^(\s*)List options\s*$", lines[i]).groups()[0]
            if use_model_types:
                indent = f"{indent}    "
            lines[i] = _list_model_options(indent, config_to_class=config_to_class, use_model_types=use_model_types)
            docstrings = "\n".join(lines)
        else:
            raise ValueError(
                f"The function {fn} should have an empty 'List options' in its docstring as placeholder, current docstring is:\n{docstrings}"
            )
        fn.__doc__ = docstrings
        return fn

    return docstring_decorator


class AutoConfig:
    r"""
    This is a generic configuration class that will be instantiated as one of the configuration classes of the library
    when created with the :meth:`~transformers.AutoConfig.from_pretrained` class method.

    This class cannot be instantiated directly using ``__init__()`` (throws an error).
    """

    def __init__(self):
        raise EnvironmentError(
            "AutoConfig is designed to be instantiated "
            "using the `AutoConfig.from_pretrained(pretrained_model_name_or_path)` method."
        )

    @classmethod
    def for_model(cls, model_type: str, *args, **kwargs):
        if model_type in CONFIG_MAPPING:
            config_class = CONFIG_MAPPING[model_type]
            return config_class(*args, **kwargs)
        raise ValueError(
            f"Unrecognized model identifier: {model_type}. Should contain one of {', '.join(CONFIG_MAPPING.keys())}"
        )

    @classmethod
    @replace_list_option_in_docstrings()
    def from_pretrained(cls, pretrained_model_name_or_path, **kwargs):
        r"""
        Instantiate one of the configuration classes of the library from a pretrained model configuration.

        The configuration class to instantiate is selected based on the :obj:`model_type` property of the config object
        that is loaded, or when it's missing, by falling back to using pattern matching on
        :obj:`pretrained_model_name_or_path`:

        List options

        Args:
            pretrained_model_name_or_path (:obj:`str` or :obj:`os.PathLike`):
                Can be either:

                    - A string, the `model id` of a pretrained model configuration hosted inside a model repo on
                      huggingface.co. Valid model ids can be located at the root-level, like ``bert-base-uncased``, or
                      namespaced under a user or organization name, like ``dbmdz/bert-base-german-cased``.
                    - A path to a `directory` containing a configuration file saved using the
                      :meth:`~transformers.PretrainedConfig.save_pretrained` method, or the
                      :meth:`~transformers.PreTrainedModel.save_pretrained` method, e.g., ``./my_model_directory/``.
                    - A path or url to a saved configuration JSON `file`, e.g.,
                      ``./my_model_directory/configuration.json``.
            cache_dir (:obj:`str` or :obj:`os.PathLike`, `optional`):
                Path to a directory in which a downloaded pretrained model configuration should be cached if the
                standard cache should not be used.
            force_download (:obj:`bool`, `optional`, defaults to :obj:`False`):
                Whether or not to force the (re-)download the model weights and configuration files and override the
                cached versions if they exist.
            resume_download (:obj:`bool`, `optional`, defaults to :obj:`False`):
                Whether or not to delete incompletely received files. Will attempt to resume the download if such a
                file exists.
            proxies (:obj:`Dict[str, str]`, `optional`):
                A dictionary of proxy servers to use by protocol or endpoint, e.g., :obj:`{'http': 'foo.bar:3128',
                'http://hostname': 'foo.bar:4012'}`. The proxies are used on each request.
            revision(:obj:`str`, `optional`, defaults to :obj:`"main"`):
                The specific model version to use. It can be a branch name, a tag name, or a commit id, since we use a
                git-based system for storing models and other artifacts on huggingface.co, so ``revision`` can be any
                identifier allowed by git.
            return_unused_kwargs (:obj:`bool`, `optional`, defaults to :obj:`False`):
                If :obj:`False`, then this function returns just the final configuration object.

                If :obj:`True`, then this functions returns a :obj:`Tuple(config, unused_kwargs)` where `unused_kwargs`
                is a dictionary consisting of the key/value pairs whose keys are not configuration attributes: i.e.,
                the part of ``kwargs`` which has not been used to update ``config`` and is otherwise ignored.
            kwargs(additional keyword arguments, `optional`):
                The values in kwargs of any keys which are configuration attributes will be used to override the loaded
                values. Behavior concerning key/value pairs whose keys are *not* configuration attributes is controlled
                by the ``return_unused_kwargs`` keyword parameter.

        """
        kwargs["_from_auto"] = True
        config_dict, _ = PretrainedConfig.get_config_dict(pretrained_model_name_or_path, **kwargs)
        if "model_type" in config_dict:
            config_class = CONFIG_MAPPING[config_dict["model_type"]]
            return config_class.from_dict(config_dict, **kwargs)
        else:
            # Fallback: use pattern matching on the string.
            for pattern, config_class in CONFIG_MAPPING.items():
                if pattern in str(pretrained_model_name_or_path):
                    return config_class.from_dict(config_dict, **kwargs)

        raise ValueError(
            f"Unrecognized model in {pretrained_model_name_or_path}. "
            "Should have a `model_type` key in its config.json, or contain one of the following strings "
            f"in its name: {', '.join(CONFIG_MAPPING.keys())}"
        )<|MERGE_RESOLUTION|>--- conflicted
+++ resolved
@@ -49,14 +49,11 @@
         ("artist_i2t", ARTISTI2TConfig),
         ("clip", CLIPConfig),
         ("kbert", KBertConfig),
-<<<<<<< HEAD
         ("mt5", MT5Config),
         ("t5", T5Config),
         ("pegasus", PegasusConfig),
-        ("bart", BartConfig)
-=======
+        ("bart", BartConfig),
         ("kangaroo", KangarooConfig)
->>>>>>> 62b2205d
     ]
 )
 
@@ -72,14 +69,11 @@
         ("artist_i2t", "ARTISTI2T"),
         ("clip", "CLIP"),
         ("kbert", "KBERT"),
-<<<<<<< HEAD
         ("t5", "T5"),
         ("pegasus", "Pegasus"),
         ("bart", "BART"),
-        ("mt5", "mT5")
-=======
+        ("mt5", "mT5"),
         ("kangaroo", "KANGAROO")
->>>>>>> 62b2205d
     ]
 )
 
